--- conflicted
+++ resolved
@@ -1,13 +1,9 @@
-<<<<<<< HEAD
 import numpy as np
 from matplotlib import pyplot as plt
 from tf.transformations import quaternion_from_euler
 from typing_extensions import List
 
-from bullet_world_testcase import BulletWorldTestCase
-=======
 from pycram.testing import BulletWorldTestCase
->>>>>>> dc08b135
 from pycram.datastructures.dataclasses import Color
 from pycram.datastructures.pose import Pose
 
