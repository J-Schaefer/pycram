--- conflicted
+++ resolved
@@ -77,11 +77,7 @@
         self.path: Optional[str] = path
         self.obj_type: ObjectType = obj_type
         self.color: Color = color
-<<<<<<< HEAD
         self._resolve_description(path, description)
-=======
-        self.description = description if description is not None else URDFObject()
->>>>>>> 64774842
         self.cache_manager = self.world.cache_manager
 
         self.local_transformer = LocalTransformer()
