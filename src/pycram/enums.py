"""Module holding all enums of PyCRAM."""

from enum import Enum, auto

import pybullet


class Arms(Enum):
    """Enum for Arms."""
    LEFT = auto()
    RIGHT = auto()
    BOTH = auto()


class TaskStatus(Enum):
    """
    Enum for readable descriptions of a tasks' status.
    """
    CREATED = 0
    RUNNING = 1
    SUCCEEDED = 2
    FAILED = 3


class JointType(Enum):
    """
    Enum for readable joint types.
    """
    REVOLUTE = 0
    PRISMATIC = 1
    SPHERICAL = 2
    PLANAR = 3
    FIXED = 4

    def as_int(self):
        return self.value


class Grasp(Enum):
    """
    Enum for Grasp orientations.
    """
    FRONT = 0
    LEFT = 1
    RIGHT = 2
    TOP = 3


class ObjectType(Enum):
    """
    Enum for Object types to easier identify different objects
    """
    MILK = auto()
    SPOON = auto()
    BOWL = auto()
    BREAKFAST_CEREAL = auto()
    JEROEN_CUP = auto()
    ROBOT = auto()
    ENVIRONMENT = auto()
    GENERIC_OBJECT = auto()


<<<<<<< HEAD
class Shape(Enum):
    """
    Enum for visual shapes of objects
    """
    SPHERE = 2
    BOX = 3
    CYLINDER = 4
    MESH = 5
    PLANE = 6
    CAPSULE = 7
=======
class State(Enum):
    """
    Enumeration which describes the result of a language expression.
    """
    SUCCEEDED = 1
    FAILED = 0
    RUNNING = 2
    INTERRUPTED = 3
>>>>>>> e1c84c1a
<|MERGE_RESOLUTION|>--- conflicted
+++ resolved
@@ -1,8 +1,6 @@
 """Module holding all enums of PyCRAM."""
 
 from enum import Enum, auto
-
-import pybullet
 
 
 class Arms(Enum):
@@ -60,7 +58,16 @@
     GENERIC_OBJECT = auto()
 
 
-<<<<<<< HEAD
+class State(Enum):
+    """
+    Enumeration which describes the result of a language expression.
+    """
+    SUCCEEDED = 1
+    FAILED = 0
+    RUNNING = 2
+    INTERRUPTED = 3
+
+
 class Shape(Enum):
     """
     Enum for visual shapes of objects
@@ -70,14 +77,4 @@
     CYLINDER = 4
     MESH = 5
     PLANE = 6
-    CAPSULE = 7
-=======
-class State(Enum):
-    """
-    Enumeration which describes the result of a language expression.
-    """
-    SUCCEEDED = 1
-    FAILED = 0
-    RUNNING = 2
-    INTERRUPTED = 3
->>>>>>> e1c84c1a
+    CAPSULE = 7