from __future__ import annotations

import logging
import os

import numpy as np
import rospy
from geometry_msgs.msg import Point, Quaternion
from typing_extensions import Type, Optional, Dict, Tuple, List, Union

from ..description import ObjectDescription, LinkDescription, Joint
from ..exceptions import ObjectAlreadyExists
from ..object_descriptors.urdf import ObjectDescription as URDFObject
<<<<<<< HEAD
=======
from ..object_descriptors.generic import ObjectDescription as GenericObjectDescription
from ..robot_descriptions import robot_description
>>>>>>> 3e053120
from ..datastructures.world import WorldEntity, World
from ..world_concepts.constraints import Attachment
from ..datastructures.dataclasses import (Color, ObjectState, LinkState, JointState,
                                          AxisAlignedBoundingBox, VisualShape, ClosestPointsList,
                                          ContactPointsList)
from ..datastructures.enums import ObjectType, JointType
from ..local_transformer import LocalTransformer
from ..datastructures.pose import Pose, Transform
from ..robot_description import RobotDescriptionManager, RobotDescription

Link = ObjectDescription.Link


class Object(WorldEntity):
    """
    Represents a spawned Object in the World.
    """

    prospection_world_prefix: str = "prospection/"
    """
    The prefix for the tf frame of objects in the prospection world.
    """

    def __init__(self, name: str, obj_type: ObjectType, path: str,
                 description: Type[ObjectDescription] = URDFObject,
                 pose: Optional[Pose] = None,
                 world: Optional[World] = None,
                 color: Color = Color(),
                 ignore_cached_files: bool = False):
        """
        The constructor loads the description file into the given World, if no World is specified the
        :py:attr:`~World.current_world` will be used. It is also possible to load .obj and .stl file into the World.
        The rgba_color parameter is only used when loading .stl or .obj files,
        for URDFs :func:`~Object.set_color` can be used.

        :param name: The name of the object
        :param obj_type: The type of the object as an ObjectType enum.
        :param path: The path to the source file, if only a filename is provided then the resources directories will be
         searched.
        :param description: The ObjectDescription of the object, this contains the joints and links of the object.
        :param pose: The pose at which the Object should be spawned
        :param world: The World in which the object should be spawned, if no world is specified the
         :py:attr:`~World.current_world` will be used.
        :param color: The rgba_color with which the object should be spawned.
        :param ignore_cached_files: If true the file will be spawned while ignoring cached files.
        """

        super().__init__(-1, world)

        pose = Pose() if pose is None else pose

        self.name: str = name
        self.obj_type: ObjectType = obj_type
        self.color: Color = color
        self.description = description()
        self.cache_manager = self.world.cache_manager

        self.local_transformer = LocalTransformer()
        self.original_pose = self.local_transformer.transform_pose(pose, "map")
        self._current_pose = self.original_pose

        self.id, self.path = self._load_object_and_get_id(path, ignore_cached_files)

        self.description.update_description_from_file(self.path)

        if self.obj_type == ObjectType.ROBOT and not self.world.is_prospection_world:
            self._update_world_robot_and_description()

        self.tf_frame = (self.prospection_world_prefix if self.world.is_prospection_world else "") + self.name

        self._init_joint_name_and_id_map()
        self._init_link_name_and_id_map()

        self._init_links_and_update_transforms()
        self._init_joints()

        self.attachments: Dict[Object, Attachment] = {}

        self.world.objects.append(self)

    @property
    def name(self):
        return self._name

    @name.setter
    def name(self, name: str):
        self._name = name
        if name in [obj.name for obj in self.world.objects]:
            raise ObjectAlreadyExists(self)

    @property
    def pose(self):
        return self.get_pose()

    @pose.setter
    def pose(self, pose: Pose):
        self.set_pose(pose)

    @property
    def transform(self):
        return self.get_pose().to_transform(self.tf_frame)

    def _load_object_and_get_id(self, path: str,
                                ignore_cached_files: bool = False) -> Tuple[int, Union[str, None]]:
        """
        Loads an object to the given World with the given position and orientation. The rgba_color will only be
        used when an .obj or .stl file is given.
        If a .obj or .stl file is given, before spawning, an urdf file with the .obj or .stl as mesh will be created
        and this URDf file will be loaded instead.
        When spawning a URDf file a new file will be created in the cache directory, if there exists none.
        This new file will have resolved mesh file paths, meaning there will be no references
        to ROS packages instead there will be absolute file paths.

        :param path: The path to the description file.
        :param ignore_cached_files: Whether to ignore files in the cache directory.
        :return: The unique id of the object and the path of the file that was loaded.
        """
<<<<<<< HEAD
        self.path = self.world.update_cache_dir_with_object(path, ignore_cached_files, self)
=======
        if isinstance(self.description, GenericObjectDescription):
            return self.world.load_generic_object_and_get_id(self.description), path

        if path is not None:
            try:
                path = self.world.update_cache_dir_with_object(path, ignore_cached_files, self)
            except FileNotFoundError as e:
                logging.error("Could not generate description from file.")
                raise e
>>>>>>> 3e053120

        try:
            path = self.path if self.world.let_pycram_handle_spawning else self.name
            obj_id = self.world.load_object_and_get_id(path, self._current_pose, self.obj_type)
            return obj_id, self.path

        except Exception as e:
            logging.error(
                "The File could not be loaded. Please note that the path has to be either a URDF, stl or obj file or"
                " the name of an URDF string on the parameter server.")
            os.remove(path)
            raise e

    def _update_world_robot_and_description(self):
        """
        Initialize the robot description of the object, load the description from the RobotDescriptionManager and set
        the robot as the current robot in the World. Also add the virtual move base joints to the robot.
        """
        rdm = RobotDescriptionManager()
        rdm.load_description(self.description.name)
        World.robot = self
        self._add_virtual_move_base_joints()

    def _add_virtual_move_base_joints(self):
        """
        Add the virtual move base joints to the robot description.
        """
        virtual_joints = RobotDescription.current_robot_description.virtual_move_base_joints
        if virtual_joints is None:
            return
        child_link = self.description.get_root()
        axes = virtual_joints.get_axes()
        for joint_name, joint_type in virtual_joints.get_types().items():
            self.description.add_joint(joint_name, child_link, joint_type, axes[joint_name])

    def _init_joint_name_and_id_map(self) -> None:
        """
        Create a dictionary which maps the joint names to their unique ids and vice versa.
        """
        n_joints = len(self.joint_names)
        self.joint_name_to_id = dict(zip(self.joint_names, range(n_joints)))
        self.joint_id_to_name = dict(zip(self.joint_name_to_id.values(), self.joint_name_to_id.keys()))

    def _init_link_name_and_id_map(self) -> None:
        """
        Create a dictionary which maps the link names to their unique ids and vice versa.
        """
        n_links = len(self.link_names)
        self.link_name_to_id: Dict[str, int] = dict(zip(self.link_names, range(n_links)))
        self.link_name_to_id[self.description.get_root()] = -1
        self.link_id_to_name: Dict[int, str] = dict(zip(self.link_name_to_id.values(), self.link_name_to_id.keys()))

    def _init_links_and_update_transforms(self) -> None:
        """
        Initialize the link objects from the URDF file and creates a dictionary which maps the link names to the
        corresponding link objects.
        """
        self.links = {}
        for link_name, link_id in self.link_name_to_id.items():
            link_description = self.description.get_link_by_name(link_name)
            if link_name == self.description.get_root():
                self.links[link_name] = self.description.RootLink(self)
            else:
                self.links[link_name] = self.description.Link(link_id, link_description, self)

        self.update_link_transforms()

    def _init_joints(self):
        """
        Initialize the joint objects from the URDF file and creates a dictionary which mas the joint names to the
        corresponding joint objects
        """
        self.joints = {}
        for joint_name, joint_id in self.joint_name_to_id.items():
            joint_description = self.description.get_joint_by_name(joint_name)
            self.joints[joint_name] = self.description.Joint(joint_id, joint_description, self)

    @property
    def has_one_link(self) -> bool:
        """
        Return True if the object has only one link, otherwise False.
        """
        return len(self.links) == 1

    @property
    def link_names(self) -> List[str]:
        """
        :return: The name of each link as a list.
        """
        return self.world.get_object_link_names(self)

    @property
    def joint_names(self) -> List[str]:
        """
        :return: The name of each joint as a list.
        """
        return self.world.get_object_joint_names(self)

    def get_link(self, link_name: str) -> ObjectDescription.Link:
        """
        Return the link object with the given name.

        :param link_name: The name of the link.
        :return: The link object.
        """
        return self.links[link_name]

    def get_link_pose(self, link_name: str) -> Pose:
        """
        Return the pose of the link with the given name.

        :param link_name: The name of the link.
        :return: The pose of the link.
        """
        return self.links[link_name].pose

    def get_link_position(self, link_name: str) -> Point:
        """
        Return the position of the link with the given name.

        :param link_name: The name of the link.
        :return: The position of the link.
        """
        return self.links[link_name].position

    def get_link_position_as_list(self, link_name: str) -> List[float]:
        """
        Return the position of the link with the given name.

        :param link_name: The name of the link.
        :return: The position of the link.
        """
        return self.links[link_name].position_as_list

    def get_link_orientation(self, link_name: str) -> Quaternion:
        """
        Return the orientation of the link with the given name.

        :param link_name: The name of the link.
        :return: The orientation of the link.
        """
        return self.links[link_name].orientation

    def get_link_orientation_as_list(self, link_name: str) -> List[float]:
        """
        Return the orientation of the link with the given name.

        :param link_name: The name of the link.
        :return: The orientation of the link.
        """
        return self.links[link_name].orientation_as_list

    def get_link_tf_frame(self, link_name: str) -> str:
        """
        Return the tf frame of the link with the given name.

        :param link_name: The name of the link.
        :return: The tf frame of the link.
        """
        return self.links[link_name].tf_frame

    def get_link_axis_aligned_bounding_box(self, link_name: str) -> AxisAlignedBoundingBox:
        """
        Return the axis aligned bounding box of the link with the given name.

        :param link_name: The name of the link.
        :return: The axis aligned bounding box of the link.
        """
        return self.links[link_name].get_axis_aligned_bounding_box()

    def get_transform_between_links(self, from_link: str, to_link: str) -> Transform:
        """
        Return the transform between two links.

        :param from_link: The name of the link from which the transform should be calculated.
        :param to_link: The name of the link to which the transform should be calculated.
        """
        return self.links[from_link].get_transform_to_link(self.links[to_link])

    def get_link_color(self, link_name: str) -> Color:
        """
        Return the color of the link with the given name.

        :param link_name: The name of the link.
        :return: The color of the link.
        """
        return self.links[link_name].color

    def set_link_color(self, link_name: str, color: List[float]) -> None:
        """
        Set the color of the link with the given name.

        :param link_name: The name of the link.
        :param color: The new color of the link.
        """
        self.links[link_name].color = Color.from_list(color)

    def get_link_geometry(self, link_name: str) -> Union[VisualShape, None]:
        """
        Return the geometry of the link with the given name.

        :param link_name: The name of the link.
        :return: The geometry of the link.
        """
        return self.links[link_name].geometry

    def get_link_transform(self, link_name: str) -> Transform:
        """
        Return the transform of the link with the given name.

        :param link_name: The name of the link.
        :return: The transform of the link.
        """
        return self.links[link_name].transform

    def get_link_origin(self, link_name: str) -> Pose:
        """
        Return the origin of the link with the given name.

        :param link_name: The name of the link.
        :return: The origin of the link as a 'Pose'.
        """
        return self.links[link_name].origin

    def get_link_origin_transform(self, link_name: str) -> Transform:
        """
        Return the origin transform of the link with the given name.

        :param link_name: The name of the link.
        :return: The origin transform of the link.
        """
        return self.links[link_name].origin_transform

    @property
    def base_origin_shift(self) -> np.ndarray:
        """
        The shift between the base of the object and the origin of the object.

        :return: A numpy array with the shift between the base of the object and the origin of the object.
        """
        return np.array(self.get_position_as_list()) - np.array(self.get_base_position_as_list())

    def __repr__(self):
        skip_attr = ["links", "joints", "description", "attachments"]
        return self.__class__.__qualname__ + f"(" + ', \n'.join(
            [f"{key}={value}" if key not in skip_attr else f"{key}: ..." for key, value in self.__dict__.items()]) + ")"

    def remove(self) -> None:
        """
        Remove this object from the World it currently resides in.
        For the object to be removed it has to be detached from all objects it
        is currently attached to. After this call world remove object
        to remove this Object from the simulation/world.
        """
        self.world.remove_object(self)

    def reset(self, remove_saved_states=True) -> None:
        """
        Reset the Object to the state it was first spawned in.
        All attached objects will be detached, all joints will be set to the
        default position of 0 and the object will be set to the position and
        orientation in which it was spawned.

        :param remove_saved_states: If True the saved states will be removed.
        """
        self.detach_all()
        self.reset_all_joints_positions()
        self.set_pose(self.original_pose)
        if remove_saved_states:
            self.remove_saved_states()

    def attach(self,
               child_object: Object,
               parent_link: Optional[str] = None,
               child_link: Optional[str] = None,
               bidirectional: bool = True,
               coincide_the_objects: bool = False) -> None:
        """
        Attach another object to this object. This is done by
        saving the transformation between the given link, if there is one, and
        the base pose of the other object. Additionally, the name of the link, to
        which the object is attached, will be saved.
        Furthermore, a simulator constraint will be created so the attachment
        also works while simulation.
        Loose attachments means that the attachment will only be one-directional. For example, if this object moves the
        other, attached, object will also move but not the other way around.

        :param child_object: The other object that should be attached.
        :param parent_link: The link name of this object.
        :param child_link: The link name of the other object.
        :param bidirectional: If the attachment should be a loose attachment.
        :param coincide_the_objects: If True the object frames will be coincided.
        """
        parent_link = self.links[parent_link] if parent_link else self.root_link
        child_link = child_object.links[child_link] if child_link else child_object.root_link

        if coincide_the_objects:
            parent_to_child_transform = Transform()
        else:
            parent_to_child_transform = None
        attachment = Attachment(parent_link, child_link, bidirectional, parent_to_child_transform)

        self.attachments[child_object] = attachment
        child_object.attachments[self] = attachment.get_inverse()

        self.world.attachment_event(self, [self, child_object])

    def detach(self, child_object: Object) -> None:
        """
        Detache another object from this object. This is done by
        deleting the attachment from the attachments dictionary of both objects
        and deleting the constraint of the simulator.
        Afterward the detachment event of the corresponding World will be fired.

        :param child_object: The object which should be detached
        """
        del self.attachments[child_object]
        del child_object.attachments[self]

        self.world.detachment_event(self, [self, child_object])

    def detach_all(self) -> None:
        """
        Detach all objects attached to this object.
        """
        attachments = self.attachments.copy()
        for att in attachments.keys():
            self.detach(att)

    def update_attachment_with_object(self, child_object: Object):
        self.attachments[child_object].update_transform_and_constraint()

    def get_position(self) -> Point:
        """
        Return the position of this Object as a list of xyz.

        :return: The current position of this object
        """
        return self.get_pose().position

    def get_orientation(self) -> Pose.orientation:
        """
        Return the orientation of this object as a list of xyzw, representing a quaternion.

        :return: A list of xyzw
        """
        return self.get_pose().orientation

    def get_position_as_list(self) -> List[float]:
        """
        Return the position of this Object as a list of xyz.

        :return: The current position of this object
        """
        return self.get_pose().position_as_list()

    def get_base_position_as_list(self) -> List[float]:
        """
        Return the position of this Object as a list of xyz.

        :return: The current position of this object
        """
        return self.get_base_origin().position_as_list()

    def get_orientation_as_list(self) -> List[float]:
        """
        Return the orientation of this object as a list of xyzw, representing a quaternion.

        :return: A list of xyzw
        """
        return self.get_pose().orientation_as_list()

    def get_pose(self) -> Pose:
        """
        Return the position of this object as a list of xyz. Alias for :func:`~Object.get_position`.

        :return: The current pose of this object
        """
        if self.world.update_poses_from_sim_on_get:
            self.update_pose()
        return self._current_pose

    def set_pose(self, pose: Pose, base: bool = False, set_attachments: bool = True) -> None:
        """
        Set the Pose of the object.

        :param pose: New Pose for the object
        :param base: If True places the object base instead of origin at the specified position and orientation
        :param set_attachments: Whether to set the poses of the attached objects to this object or not.
        """
        pose_in_map = self.local_transformer.transform_pose(pose, "map")
        if base:
            pose_in_map.position = (np.array(pose_in_map.position_as_list()) + self.base_origin_shift).tolist()

        self.reset_base_pose(pose_in_map)

        if set_attachments:
            self._set_attached_objects_poses()

    def reset_base_pose(self, pose: Pose):
        self.world.reset_object_base_pose(self, pose)
        self.update_pose()

    def update_pose(self):
        """
        Update the current pose of this object from the world, and updates the poses of all links.
        """
        self._current_pose = self.world.get_object_pose(self)
        # TODO: Probably not needed, need to test
        self._update_all_links_poses()
        self.update_link_transforms()

    def _update_all_links_poses(self):
        """
        Update the poses of all links by getting them from the simulator.
        """
        for link in self.links.values():
            link.update_pose()

    def move_base_to_origin_pose(self) -> None:
        """
        Move the object such that its base will be at the current origin position.
        This is useful when placing objects on surfaces where you want the object base in contact with the surface.
        """
        self.set_pose(self.get_pose(), base=True)

    def save_state(self, state_id) -> None:
        """
        Save the state of this object by saving the state of all links and attachments.

        :param state_id: The unique id of the state.
        """
        self.save_links_states(state_id)
        self.save_joints_states(state_id)
        super().save_state(state_id)

    def save_links_states(self, state_id: int) -> None:
        """
        Save the state of all links of this object.

        :param state_id: The unique id of the state.
        """
        for link in self.links.values():
            link.save_state(state_id)

    def save_joints_states(self, state_id: int) -> None:
        """
        Save the state of all joints of this object.

        :param state_id: The unique id of the state.
        """
        for joint in self.joints.values():
            joint.save_state(state_id)

    @property
    def current_state(self) -> ObjectState:
        """
        The current state of this object as an ObjectState.
        """
        return ObjectState(self.get_pose().copy(), self.attachments.copy(), self.link_states.copy(),
                           self.joint_states.copy())

    @current_state.setter
    def current_state(self, state: ObjectState) -> None:
        """
        Set the current state of this object to the given state.
        """
        if self.get_pose().dist(state.pose) != 0.0:
            self.set_pose(state.pose, base=False, set_attachments=False)

        self.set_attachments(state.attachments)
        self.link_states = state.link_states
        self.joint_states = state.joint_states

    def set_attachments(self, attachments: Dict[Object, Attachment]) -> None:
        """
        Set the attachments of this object to the given attachments.

        :param attachments: A dictionary with the object as key and the attachment as value.
        """
        for obj, attachment in attachments.items():
            if self.world.is_prospection_world and not obj.world.is_prospection_world:
                # In case this object is in the prospection world and the other object is not, the attachment will not
                # be set.
                continue
            if obj in self.attachments:
                if self.attachments[obj] != attachment:
                    self.detach(obj)
                else:
                    continue
            self.attach(obj, attachment.parent_link.name, attachment.child_link.name,
                        attachment.bidirectional)

    @property
    def link_states(self) -> Dict[int, LinkState]:
        """
        The current state of all links of this object.

        :return: A dictionary with the link id as key and the current state of the link as value.
        """
        return {link.id: link.current_state for link in self.links.values()}

    @link_states.setter
    def link_states(self, link_states: Dict[int, LinkState]) -> None:
        """
        Set the current state of all links of this object.

        :param link_states: A dictionary with the link id as key and the current state of the link as value.
        """
        for link in self.links.values():
            link.current_state = link_states[link.id]

    @property
    def joint_states(self) -> Dict[int, JointState]:
        """
        The current state of all joints of this object.

        :return: A dictionary with the joint id as key and the current state of the joint as value.
        """
        return {joint.id: joint.current_state for joint in self.joints.values()}

    @joint_states.setter
    def joint_states(self, joint_states: Dict[int, JointState]) -> None:
        """
        Set the current state of all joints of this object.

        :param joint_states: A dictionary with the joint id as key and the current state of the joint as value.
        """
        for joint in self.joints.values():
            joint.current_state = joint_states[joint.id]

    def remove_saved_states(self) -> None:
        """
        Remove all saved states of this object.
        """
        super().remove_saved_states()
        self.remove_links_saved_states()
        self.remove_joints_saved_states()

    def remove_links_saved_states(self) -> None:
        """
        Remove all saved states of the links of this object.
        """
        for link in self.links.values():
            link.remove_saved_states()

    def remove_joints_saved_states(self) -> None:
        """
        Remove all saved states of the joints of this object.
        """
        for joint in self.joints.values():
            joint.remove_saved_states()

    def _set_attached_objects_poses(self, already_moved_objects: Optional[List[Object]] = None) -> None:
        """
        Update the positions of all attached objects. This is done
        by calculating the new pose in world coordinate frame and setting the
        base pose of the attached objects to this new pose.
        After this call _set_attached_objects method for all attached objects.

        :param already_moved_objects: A list of Objects that were already moved, these will be excluded to prevent loops
         in the update.
        """
        if not self.world.let_pycram_move_attached_objects:
            return

        if already_moved_objects is None:
            already_moved_objects = []

        for child in self.attachments:

            if child in already_moved_objects:
                continue

            attachment = self.attachments[child]
            if attachment.loose:
                self.update_attachment_with_object(child)
                child.update_attachment_with_object(self)

            else:
                link_to_object = attachment.parent_to_child_transform
                child.set_pose(link_to_object.to_pose(), set_attachments=False)
                child._set_attached_objects_poses(already_moved_objects + [self])

    def set_position(self, position: Union[Pose, Point, List], base=False) -> None:
        """
        Set this Object to the given position, if base is true, place the bottom of the Object at the position
        instead of the origin in the center of the Object. The given position can either be a Pose,
        in this case only the position is used or a geometry_msgs.msg/Point which is the position part of a Pose.

        :param position: Target position as xyz.
        :param base: If the bottom of the Object should be placed or the origin in the center.
        """
        pose = Pose()
        if isinstance(position, Pose):
            target_position = position.position
            pose.frame = position.frame
        elif isinstance(position, Point):
            target_position = position
        elif isinstance(position, List):
            if len(position) == 3:
                target_position = Point(*position)
            else:
                raise ValueError("The given position has to be a list of 3 values.")
        else:
            raise TypeError("The given position has to be a Pose, Point or an iterable of xyz values.")

        pose.position = target_position
        pose.orientation = self.get_orientation()
        self.set_pose(pose, base=base)

    def set_orientation(self, orientation: Union[Pose, Quaternion, List, Tuple, np.ndarray]) -> None:
        """
        Set the orientation of the Object to the given orientation. Orientation can either be a Pose, in this case only
        the orientation of this pose is used or a geometry_msgs.msg/Quaternion which is the orientation of a Pose.

        :param orientation: Target orientation given as a list of xyzw.
        """
        pose = Pose()
        if isinstance(orientation, Pose):
            target_orientation = orientation.orientation
            pose.frame = orientation.frame
        elif isinstance(orientation, Quaternion):
            target_orientation = orientation
        elif (isinstance(orientation, list) or isinstance(orientation, np.ndarray) or isinstance(orientation, tuple)) \
                and len(orientation) == 4:
            target_orientation = Quaternion(*orientation)
        else:
            raise TypeError("The given orientation has to be a Pose, Quaternion or one of list/tuple/ndarray of xyzw.")

        pose.pose.position = self.get_position()
        pose.pose.orientation = target_orientation
        self.set_pose(pose)

    def get_joint_id(self, name: str) -> int:
        """
        Return the unique id for a joint name. As used by the world/simulator.

        :param name: The joint name
        :return: The unique id
        """
        return self.joint_name_to_id[name]

    def get_root_link_description(self) -> LinkDescription:
        """
        Return the root link of the URDF of this object.

        :return: The root link as defined in the URDF of this object.
        """
        for link_description in self.description.links:
            if link_description.name == self.description.get_root():
                return link_description

    @property
    def root_link(self) -> ObjectDescription.Link:
        """
        The root link of this object.

        :return: The root link of this object.
        """
        return self.links[self.description.get_root()]

    @property
    def tip_link(self) -> ObjectDescription.Link:
        """
        The tip link of this object.

        :return: The tip link of this object.
        """
        return self.links[self.description.get_tip()]

    def get_root_link_id(self) -> int:
        """
        Return the unique id of the root link of this object.

        :return: The unique id of the root link of this object.
        """
        return self.get_link_id(self.description.get_root())

    def get_link_id(self, link_name: str) -> int:
        """
        Return a unique id for a link name.

        :param link_name: The name of the link.
        :return: The unique id of the link.
        """
        return self.link_name_to_id[link_name]

    def get_link_by_id(self, link_id: int) -> ObjectDescription.Link:
        """
        Return the link for a given unique link id

        :param link_id: The unique id of the link.
        :return: The link object.
        """
        return self.links[self.link_id_to_name[link_id]]

    def reset_all_joints_positions(self) -> None:
        """
        Set the current position of all joints to 0. This is useful if the joints should be reset to their default
        """
        joint_names = list(self.joint_name_to_id.keys())
        if len(joint_names) == 0:
            return
        joint_positions = [0] * len(joint_names)
        self.set_joint_positions(dict(zip(joint_names, joint_positions)))

    def set_joint_positions(self, joint_poses: dict) -> None:
        """
        Set the current position of multiple joints at once, this method should be preferred when setting
        multiple joints at once instead of running :func:`~Object.set_joint_position` in a loop.

        :param joint_poses:
        """
        self.world.set_multiple_joint_positions(self, joint_poses)
        # self.update_pose()
        self._update_all_links_poses()
        self.update_link_transforms()
        self._set_attached_objects_poses()

    def set_joint_position(self, joint_name: str, joint_position: float) -> None:
        """
        Set the position of the given joint to the given joint pose and updates the poses of all attached objects.

        :param joint_name: The name of the joint
        :param joint_position: The target pose for this joint
        """
        self.joints[joint_name].position = joint_position
        self._update_all_links_poses()
        self.update_link_transforms()
        self._set_attached_objects_poses()

    def get_joint_position(self, joint_name: str) -> float:
        """
        Return the current position of the given joint.
        :param joint_name: The name of the joint
        :return: The current position of the given joint
        """
        return self.joints[joint_name].position

    def get_joint_damping(self, joint_name: str) -> float:
        """
        Return the damping of the given joint (friction).
        :param joint_name: The name of the joint
        :return: The damping of the given joint
        """
        return self.joints[joint_name].damping

    def get_joint_upper_limit(self, joint_name: str) -> float:
        """
        Return the upper limit of the given joint.
        :param joint_name: The name of the joint
        :return: The upper limit of the given joint
        """
        return self.joints[joint_name].upper_limit

    def get_joint_lower_limit(self, joint_name: str) -> float:
        """
        Return the lower limit of the given joint.
        :param joint_name: The name of the joint
        :return: The lower limit of the given joint
        """
        return self.joints[joint_name].lower_limit

    def get_joint_axis(self, joint_name: str) -> Point:
        """
        Return the axis of the given joint.
        :param joint_name: The name of the joint
        :return: The axis of the given joint
        """
        return self.joints[joint_name].axis

    def get_joint_type(self, joint_name: str) -> JointType:
        """
        Return the type of the given joint.
        :param joint_name: The name of the joint
        :return: The type of the given joint
        """
        return self.joints[joint_name].type

    def get_joint_limits(self, joint_name: str) -> Tuple[float, float]:
        """
        Return the lower and upper limits of the given joint.
        :param joint_name: The name of the joint
        :return: The lower and upper limits of the given joint
        """
        return self.joints[joint_name].limits

    def get_joint_child_link(self, joint_name: str) -> ObjectDescription.Link:
        """
        Return the child link of the given joint.
        :param joint_name: The name of the joint
        :return: The child link of the given joint
        """
        return self.joints[joint_name].child_link

    def get_joint_parent_link(self, joint_name: str) -> ObjectDescription.Link:
        """


        :param joint_name: The name of the joint
        :return: The parent link of the given joint
        """
        return self.joints[joint_name].parent_link

    def find_joint_above_link(self, link_name: str, joint_type: JointType) -> str:
        """
        Traverse the chain from 'link' to the URDF origin and return the first joint that is of type 'joint_type'.

        :param link_name: AbstractLink name above which the joint should be found
        :param joint_type: Joint type that should be searched for
        :return: Name of the first joint which has the given type
        """
        chain = self.description.get_chain(self.description.get_root(), link_name)
        reversed_chain = reversed(chain)
        container_joint = None
        for element in reversed_chain:
            if element in self.joint_name_to_id and self.get_joint_type(element) == joint_type:
                container_joint = element
                break
        if not container_joint:
            rospy.logwarn(f"No joint of type {joint_type} found above link {link_name}")
        return container_joint

    def get_positions_of_all_joints(self) -> Dict[str, float]:
        """
        Return the positions of all joints of the object as a dictionary of joint names and joint positions.

        :return: A dictionary with all joints positions'.
        """
        return {j.name: j.position for j in self.joints.values()}

    def update_link_transforms(self, transform_time: Optional[rospy.Time] = None) -> None:
        """
        Update the transforms of all links of this object using time 'transform_time' or the current ros time.
        """
        for link in self.links.values():
            link.update_transform(transform_time)

    def contact_points(self) -> ContactPointsList:
        """
        Return a list of contact points of this Object with other Objects.

        :return: A list of all contact points with other objects
        """
        return self.world.get_object_contact_points(self)

    def contact_points_simulated(self) -> ContactPointsList:
        """
        Return a list of all contact points between this Object and other Objects after stepping the simulation once.

        :return: A list of contact points between this Object and other Objects
        """
        state_id = self.world.save_state()
        self.world.step()
        contact_points = self.contact_points()
        self.world.restore_state(state_id)
        return contact_points

    def closest_points(self, max_distance: float) -> ClosestPointsList:
        """
        Return a list of closest points between this Object and other Objects.

        :param max_distance: The maximum distance between the closest points
        :return: A list of closest points between this Object and other Objects
        """
        return self.world.get_object_closest_points(self, max_distance)

    def closest_points_with_obj(self, other_object: Object, max_distance: float) -> ClosestPointsList:
        """
        Return a list of closest points between this Object and another Object.

        :param other_object: The other object
        :param max_distance: The maximum distance between the closest points
        :return: A list of closest points between this Object and the other Object
        """
        return self.world.get_closest_points_between_objects(self, other_object, max_distance)

    def set_color(self, rgba_color: Color) -> None:
        """
        Change the color of this object, the color has to be given as a list
        of RGBA values.

        :param rgba_color: The color as Color object with RGBA values between 0 and 1
        """
        # Check if there is only one link, this is the case for primitive
        # forms or if loaded from an .stl or .obj file
        if self.links != {}:
            for link in self.links.values():
                link.color = rgba_color
        else:
            self.root_link.color = rgba_color

    def get_color(self) -> Union[Color, Dict[str, Color]]:
        """
        Return the rgba_color of this object. The return is either:

            1. A Color object with RGBA values, this is the case if the object only has one link (this
                happens for example if the object is spawned from a .obj or .stl file)
            2. A dict with the link name as key and the rgba_color as value. The rgba_color is given as a Color Object.
                Please keep in mind that not every link may have a rgba_color. This is dependent on the URDF from which
                 the object is spawned.

        :return: The rgba_color as Color object with RGBA values between 0 and 1 or a dict with the link name as key and
         the rgba_color as value.
        """
        link_to_color_dict = self.links_colors

        if len(link_to_color_dict) == 1:
            return list(link_to_color_dict.values())[0]
        else:
            return link_to_color_dict

    @property
    def links_colors(self) -> Dict[str, Color]:
        """
        The color of each link as a dictionary with link names as keys and RGBA colors as values.
        """
        return self.world.get_colors_of_object_links(self)

    def get_axis_aligned_bounding_box(self) -> AxisAlignedBoundingBox:
        """
        Return the axis aligned bounding box of this object.
        :return: The axis aligned bounding box of this object.
        """
        return self.world.get_object_axis_aligned_bounding_box(self)

    def get_base_origin(self) -> Pose:
        """
        Return the origin of the base/bottom of this object.
        :return: the origin of the base/bottom of this object.
        """
        aabb = self.get_axis_aligned_bounding_box()
        base_width = np.absolute(aabb.min_x - aabb.max_x)
        base_length = np.absolute(aabb.min_y - aabb.max_y)
        return Pose([aabb.min_x + base_width / 2, aabb.min_y + base_length / 2, aabb.min_z],
                    self.get_orientation_as_list())

    def get_joint_by_id(self, joint_id: int) -> Joint:
        """
        Return the joint object with the given id.

        :param joint_id: The unique id of the joint.
        :return: The joint object.
        """
        return dict([(joint.id, joint) for joint in self.joints.values()])[joint_id]

    def copy_to_prospection(self) -> Object:
        """
        Copy this object to the prospection world.

        :return: The copied object in the prospection world.
        """
        obj = Object(self.name, self.obj_type, self.path, type(self.description), self.get_pose(),
                     self.world.prospection_world, self.color)
        obj.current_state = self.current_state
        return obj

    def __copy__(self) -> Object:
        """
        Return a copy of this object. The copy will have the same name, type, path, description, pose, world and color.

        :return: A copy of this object.
        """
        obj = Object(self.name, self.obj_type, self.path, type(self.description), self.get_pose(),
                     self.world.prospection_world, self.color)
        obj.current_state = self.current_state
        return obj

    def __eq__(self, other):
        return (self.id == other.id and self.world == other.world) if isinstance(other, Object) else False

    def __hash__(self):
        return hash((self.id, self.world))<|MERGE_RESOLUTION|>--- conflicted
+++ resolved
@@ -11,11 +11,7 @@
 from ..description import ObjectDescription, LinkDescription, Joint
 from ..exceptions import ObjectAlreadyExists
 from ..object_descriptors.urdf import ObjectDescription as URDFObject
-<<<<<<< HEAD
-=======
 from ..object_descriptors.generic import ObjectDescription as GenericObjectDescription
-from ..robot_descriptions import robot_description
->>>>>>> 3e053120
 from ..datastructures.world import WorldEntity, World
 from ..world_concepts.constraints import Attachment
 from ..datastructures.dataclasses import (Color, ObjectState, LinkState, JointState,
@@ -133,19 +129,10 @@
         :param ignore_cached_files: Whether to ignore files in the cache directory.
         :return: The unique id of the object and the path of the file that was loaded.
         """
-<<<<<<< HEAD
-        self.path = self.world.update_cache_dir_with_object(path, ignore_cached_files, self)
-=======
         if isinstance(self.description, GenericObjectDescription):
             return self.world.load_generic_object_and_get_id(self.description), path
 
-        if path is not None:
-            try:
-                path = self.world.update_cache_dir_with_object(path, ignore_cached_files, self)
-            except FileNotFoundError as e:
-                logging.error("Could not generate description from file.")
-                raise e
->>>>>>> 3e053120
+        self.path = self.world.update_cache_dir_with_object(path, ignore_cached_files, self)
 
         try:
             path = self.path if self.world.let_pycram_handle_spawning else self.name
