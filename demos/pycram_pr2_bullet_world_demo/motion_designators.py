--- conflicted
+++ resolved
@@ -33,19 +33,10 @@
     # Type: accessing
     if desig.check_constraints([('type', 'accessing'), 'drawer-joint', 'drawer-handle', 'part-of']):
         if desig.check_constraints([('arm', 'right')]):
-<<<<<<< HEAD
-            if desig.check_constraints(['distance']):
-                solutions.append(desig.make_dictionary([('cmd', 'access'), 'drawer-joint', 'drawer-handle', ('gripper', 'r_gripper_tool_frame'), 'distance', 'part-of']))
-            solutions.append(desig.make_dictionary([('cmd', 'access'), 'drawer-joint', 'drawer-handle', ('gripper', 'r_gripper_tool_frame'), ('distance', 0.1), 'part-of']))
-        if desig.check_constraints(['distance']):
-            solutions.append(desig.make_dictionary([('cmd', 'access'), 'drawer-joint', 'drawer-handle', ('gripper', 'l_gripper_tool_frame'), 'distance', 'part-of']))
-        solutions.append(desig.make_dictionary([('cmd', 'access'), 'drawer-joint', 'drawer-handle', 'part-of', ('distance', 0.2), ('gripper', 'l_gripper_tool_frame'), 'part-of']))
-=======
             if desig.check_constraints('distance'):
                 solutions.append(desig.make_dictionary([('cmd', 'access'), 'drawer-joint', 'drawer-handle', ('gripper', robot_description.i.get_tool_frame('right')), 'distance', 'part-of']))
             solutions.append(desig.make_dictionary([('cmd', 'access'), 'drawer-joint', 'drawer-handle', ('gripper', robot_description.i.get_tool_frame('right')), ('distance', 0.3), 'part-of']))
         solutions.append(desig.make_dictionary([('cmd', 'access'), 'drawer-joint', 'drawer-handle', 'part-of', ('distance', 0.3), ('gripper', robot_description.i.get_tool_frame('left')), 'part-of']))
->>>>>>> e09e24af
 
     # Type: move-tcp
     if desig.check_constraints([('type', 'move-tcp'), 'target']):
