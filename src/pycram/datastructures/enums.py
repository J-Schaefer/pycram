--- conflicted
+++ resolved
@@ -1,12 +1,14 @@
 """Module holding all enums of PyCRAM."""
 
 from enum import Enum, auto
+
 
 class ExecutionType(Enum):
     """Enum for Execution Process Module types."""
     REAL = auto()
     SIMULATED = auto()
     SEMI_REAL = auto()
+
 
 class Arms(Enum):
     """Enum for Arms."""
@@ -125,15 +127,6 @@
     CUSTOM = auto()
 
 
-<<<<<<< HEAD
-class VirtualMoveBaseJointName(Enum):
-    """
-    Enum for the joint names of the virtual move base.
-    """
-    LINEAR_X = "odom_vel_lin_x_joint"
-    LINEAR_Y = "odom_vel_lin_y_joint"
-    ANGULAR_Z = "odom_vel_ang_z_joint"
-=======
 class PerceptionTechniques(Enum):
     """
     Enum for techniques for perception tasks.
@@ -167,4 +160,12 @@
     SOFA = 17
     INSPECT = 18
     CHAIR = 37
->>>>>>> 3e053120
+
+
+class VirtualMoveBaseJointName(Enum):
+    """
+    Enum for the joint names of the virtual move base.
+    """
+    LINEAR_X = "odom_vel_lin_x_joint"
+    LINEAR_Y = "odom_vel_lin_y_joint"
+    ANGULAR_Z = "odom_vel_ang_z_joint"